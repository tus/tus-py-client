--- conflicted
+++ resolved
@@ -1,13 +1,8 @@
 import io
 import unittest
 
-<<<<<<< HEAD
-=======
-import six
-
 from parametrize import parametrize
 
->>>>>>> 6d428119
 from tusclient.fingerprint import fingerprint
 
 FILEPATH_TEXT = "tests/sample_files/text.txt"
@@ -25,11 +20,7 @@
     def test_get_fingerpint(self, filename: str):
         with open(filename, "rb") as f:
             content = f.read()
-<<<<<<< HEAD
-        buff = io.StringIO()
-=======
-        buff = six.BytesIO()
->>>>>>> 6d428119
+        buff = io.BytesIO()
         buff.write(content)
         buff.seek(0)  # reset buffer postion before reading
 
@@ -46,13 +37,8 @@
     def test_unique_fingerprint(self, filename: str):
         with open(filename, "rb") as f:
             content = f.read()
-<<<<<<< HEAD
-        buff = io.StringIO()
-        buff.write(content + 's')  # add some salt to change value
-=======
-        buff = six.BytesIO()
+        buff = io.BytesIO()
         buff.write(content + b's')  # add some salt to change value
->>>>>>> 6d428119
         buff.seek(0)  # reset buffer postion before reading
 
         with open(filename, "rb") as f:
